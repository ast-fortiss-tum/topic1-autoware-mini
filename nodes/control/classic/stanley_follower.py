#!/usr/bin/env python3

import rospy
import math
import message_filters
import threading
import traceback

import numpy as np
from sklearn.neighbors import NearestNeighbors

from helpers.geometry import get_heading_from_orientation, get_heading_between_two_points, normalize_heading_error, get_closest_point_on_line, get_cross_track_error, get_point_using_heading_and_distance
<<<<<<< HEAD
from helpers.waypoints import get_blinker_state_with_lookahead_time, get_point_and_orientation_on_path_within_distance, interpolate_velocity_between_waypoints, get_two_nearest_waypoint_idx
=======
from helpers.waypoints import get_blinker_state_with_lookahead, get_point_and_orientation_on_path_within_distance, interpolate_velocity_between_waypoints, get_two_nearest_waypoint_idx
>>>>>>> d3b2427d

from visualization_msgs.msg import MarkerArray, Marker
from geometry_msgs.msg import Pose, PoseStamped, TwistStamped
from std_msgs.msg import ColorRGBA, Float32MultiArray
from autoware_msgs.msg import Lane, VehicleCmd


class StanleyFollower:
    def __init__(self):

         # Parameters
        self.cte_gain = rospy.get_param("~cte_gain")       # gain for cross track error
        self.wheel_base = rospy.get_param("/vehicle/wheel_base")
        self.heading_angle_limit = rospy.get_param("heading_angle_limit")
        self.lateral_error_limit = rospy.get_param("lateral_error_limit")
        self.blinker_lookahead_time = rospy.get_param("blinker_lookahead_time")
        self.blinker_lookahead_distance = rospy.get_param("blinker_lookahead_distance")
        self.publish_debug_info = rospy.get_param("~publish_debug_info")
        self.nearest_neighbor_search = rospy.get_param("~nearest_neighbor_search")
        self.braking_safety_distance = rospy.get_param("/planning/braking_safety_distance")
<<<<<<< HEAD
        self.speed_deceleration_limit = rospy.get_param("/planning/speed_deceleration_limit")
=======
        self.waypoint_interval = rospy.get_param("/planning/waypoint_interval")
        self.default_deceleration = rospy.get_param("/planning/default_deceleration")
>>>>>>> d3b2427d
        self.simulate_cmd_delay = rospy.get_param("~simulate_cmd_delay")

        # Variables - init
        self.waypoint_tree = None
        self.waypoints = None
        self.closest_object_distance = 0.0
        self.closest_object_velocity = 0.0
        self.lock = threading.Lock()

        # Publishers
        self.vehicle_command_pub = rospy.Publisher('vehicle_cmd', VehicleCmd, queue_size=1, tcp_nodelay=True)
        if self.publish_debug_info:
            self.stanley_markers_pub = rospy.Publisher('follower_markers', MarkerArray, queue_size=1, tcp_nodelay=True)
            self.follower_debug_pub = rospy.Publisher('follower_debug', Float32MultiArray, queue_size=1, tcp_nodelay=True)

        # Subscribers
        rospy.Subscriber('/planning/local_path', Lane, self.path_callback, queue_size=1, buff_size=2**20, tcp_nodelay=True)
        current_pose_sub = message_filters.Subscriber('/localization/current_pose', PoseStamped, queue_size=1, tcp_nodelay=True)
        current_velocity_sub = message_filters.Subscriber('/localization/current_velocity', TwistStamped, queue_size=1, tcp_nodelay=True)
        ts = message_filters.ApproximateTimeSynchronizer([current_pose_sub, current_velocity_sub], queue_size=2, slop=0.02)
        ts.registerCallback(self.current_status_callback)

        # output information to console
        rospy.loginfo("%s - initialized", rospy.get_name())


    def path_callback(self, path_msg):

        if len(path_msg.waypoints) < 2:
            # if path is cancelled and empty waypoints received
            rospy.logwarn_throttle(30, "%s - no waypoints, stopping!", rospy.get_name())
            with self.lock:
                self.waypoint_tree = None
                self.waypoints = None
                self.closest_object_distance = 0.0
                self.closest_object_velocity = 0.0
            return

        # prepare waypoints for nearest neighbor search
        waypoints_xy = np.array([(w.pose.pose.position.x, w.pose.pose.position.y) for w in path_msg.waypoints])
        waypoint_tree = NearestNeighbors(n_neighbors=1, algorithm=self.nearest_neighbor_search).fit(waypoints_xy)
        with self.lock:
            self.waypoint_tree = waypoint_tree
            self.waypoints = path_msg.waypoints
            self.closest_object_distance = path_msg.closest_object_distance
            self.closest_object_velocity = path_msg.closest_object_velocity


    def current_status_callback(self, current_pose_msg, current_velocity_msg):

        try:

            if self.publish_debug_info:
                start_time = rospy.get_time()

            with self.lock:
                waypoints = self.waypoints
                waypoint_tree = self.waypoint_tree
                closest_object_distance = self.closest_object_distance
                closest_object_velocity = self.closest_object_velocity
        
            stamp = current_pose_msg.header.stamp
            current_pose = current_pose_msg.pose
            current_velocity = current_velocity_msg.twist.linear.x
            current_heading = get_heading_from_orientation(current_pose.orientation)

            # simulate delay in vehicle command. Project car into future location and use it to calculate current steering command
            if self.simulate_cmd_delay > 0.0:

                # extract heading angle from orientation
                heading_angle = get_heading_from_orientation(current_pose.orientation)
                x_dot = current_velocity * math.cos(heading_angle)
                y_dot = current_velocity * math.sin(heading_angle)

                x_new = current_pose.position.x + x_dot * self.simulate_cmd_delay
                y_new = current_pose.position.y + y_dot * self.simulate_cmd_delay

                current_pose.position.x = x_new
                current_pose.position.y = y_new

            if waypoint_tree is None:
                # if no waypoints received yet or global_path cancelled, stop the vehicle
                self.publish_vehicle_command(stamp, 0.0, 0.0, 0.0, 0, 0)
                return

            # Find pose for the front wheel and 2 closest waypoint idx (fw_)
            front_wheel_position = get_point_using_heading_and_distance(current_pose.position, current_heading, self.wheel_base)
            fw_back_wp_idx, fw_front_wp_idx = get_two_nearest_waypoint_idx(waypoint_tree, front_wheel_position.x, front_wheel_position.y)
            cross_track_error = get_cross_track_error(front_wheel_position, waypoints[fw_back_wp_idx].pose.pose.position, waypoints[fw_front_wp_idx].pose.pose.position)

            # get closest point to base_link on path (line defined by 2 closest waypoints) - (bl_)
            bl_back_wp_idx, bl_front_wp_idx = get_two_nearest_waypoint_idx(waypoint_tree, current_pose.position.x, current_pose.position.y)

            if bl_front_wp_idx == len(waypoints)-1:
                # stop vehicle if last waypoint is reached
                self.publish_vehicle_command(stamp, 0.0, 0.0, 0.0, 0, 0)
                rospy.logwarn_throttle(10, "%s - last waypoint reached", rospy.get_name())
                return
        
            bl_nearest_point = get_closest_point_on_line(current_pose.position, waypoints[bl_back_wp_idx].pose.pose.position, waypoints[bl_front_wp_idx].pose.pose.position)
            lookahead_point, _ = get_point_and_orientation_on_path_within_distance(waypoints, bl_front_wp_idx, bl_nearest_point, self.wheel_base)

            track_heading = get_heading_between_two_points(bl_nearest_point, lookahead_point)
            heading_error = normalize_heading_error(track_heading - current_heading)

            if abs(cross_track_error) > self.lateral_error_limit or abs(math.degrees(heading_error)) > self.heading_angle_limit:
                # stop vehicle if cross track error or heading angle difference is over limit
                self.publish_vehicle_command(stamp, 0.0, 0.0, 0.0, 0, 0)
                rospy.logerr_throttle(10, "%s - lateral error or heading angle difference over limit", rospy.get_name())
                return

            # calculate steering angle
            delta_error = math.atan(self.cte_gain * cross_track_error / (current_velocity + 0.0001))
            steering_angle = heading_error + delta_error

            # target_velocity from map and based on closest object
            target_velocity = interpolate_velocity_between_waypoints(bl_nearest_point, waypoints[bl_back_wp_idx], waypoints[bl_front_wp_idx])

            # if decelerating because of obstacle then calculate necessary deceleration to stop at safety distance
            if closest_object_distance - self.braking_safety_distance > 0:
                # always allow minimum deceleration, to be able to adapt to map speeds
                acceleration = min(0.5 * (closest_object_velocity**2 - current_velocity**2) / (closest_object_distance - self.braking_safety_distance), -self.default_deceleration)
            # otherwise use vehicle default deceleration limit
            else:
                acceleration = 0.0

            # fix for Carla - acceleration cannot be negative if target velocity is higher than current velocity
            if acceleration < 0.0 and target_velocity > current_velocity:
                acceleration = 0.0

            # blinkers
<<<<<<< HEAD
            left_blinker, right_blinker = get_blinker_state_with_lookahead_time(waypoints, bl_front_wp_idx, current_velocity, self.blinker_lookahead_time, self.blinker_lookahead_distance)
=======
            left_blinker, right_blinker = get_blinker_state_with_lookahead(waypoints, self.waypoint_interval, bl_front_wp_idx, current_velocity, self.blinker_lookahead_time, self.blinker_lookahead_distance)
>>>>>>> d3b2427d

            # Publish
            self.publish_vehicle_command(stamp, steering_angle, target_velocity, acceleration, left_blinker, right_blinker)
            if self.publish_debug_info:
                self.publish_stanley_markers(stamp, bl_nearest_point, lookahead_point, front_wheel_position, heading_error)
                self.follower_debug_pub.publish(Float32MultiArray(data=[(rospy.get_time() - start_time), current_heading, track_heading, heading_error, cross_track_error, target_velocity]))

        except Exception as e:
            rospy.logerr_throttle(10, "%s - Exception in callback: %s", rospy.get_name(), traceback.format_exc())


    def publish_vehicle_command(self, stamp, steering_angle, target_velocity, acceleration, left_blinker, right_blinker):
        vehicle_cmd = VehicleCmd()
        vehicle_cmd.header.stamp = stamp
        vehicle_cmd.header.frame_id = "base_link"
        # blinkers
        vehicle_cmd.lamp_cmd.l = left_blinker 
        vehicle_cmd.lamp_cmd.r = right_blinker 
        # velocity and steering
        vehicle_cmd.ctrl_cmd.linear_velocity = target_velocity
        vehicle_cmd.ctrl_cmd.linear_acceleration = acceleration
        vehicle_cmd.ctrl_cmd.steering_angle = steering_angle
        self.vehicle_command_pub.publish(vehicle_cmd)


    def publish_stanley_markers(self, stamp, nearest_point, lookahead_point, front_position, heading_error):

        marker_array = MarkerArray()

        # draws a line between current pose and nearest_wp point
        marker = Marker()
        marker.header.frame_id = "map"
        marker.header.stamp = stamp
        marker.ns = "Line"
        marker.id = 0
        marker.type = Marker.LINE_STRIP
        marker.action = Marker.ADD
        marker.scale.x = 0.1
        marker.color = ColorRGBA(1.0, 0.0, 1.0, 1.0)
        marker.points = ([nearest_point, lookahead_point, front_position])
        marker_array.markers.append(marker)

        # label of angle alpha
        average_pose = Pose()
        average_pose.position.x = (front_position.x + nearest_point.x) / 2
        average_pose.position.y = (front_position.y + nearest_point.y) / 2
        average_pose.position.z = (front_position.z + nearest_point.z) / 2

        marker_text = Marker()
        marker_text.header.frame_id = "map"
        marker_text.header.stamp = stamp
        marker_text.ns = "Heading error"
        marker_text.id = 1
        marker_text.type = Marker.TEXT_VIEW_FACING
        marker_text.action = Marker.ADD
        marker_text.pose = average_pose
        marker_text.scale.z = 0.6
        marker_text.color = ColorRGBA(1.0, 1.0, 1.0, 1.0)
        marker_text.text = str(round(math.degrees(heading_error),1))
        marker_array.markers.append(marker_text)

        self.stanley_markers_pub.publish(marker_array)

    def run(self):
        rospy.spin()


if __name__ == '__main__':
    rospy.init_node('stanley_follower', log_level=rospy.INFO)
    node = StanleyFollower()
    node.run()<|MERGE_RESOLUTION|>--- conflicted
+++ resolved
@@ -10,11 +10,7 @@
 from sklearn.neighbors import NearestNeighbors
 
 from helpers.geometry import get_heading_from_orientation, get_heading_between_two_points, normalize_heading_error, get_closest_point_on_line, get_cross_track_error, get_point_using_heading_and_distance
-<<<<<<< HEAD
-from helpers.waypoints import get_blinker_state_with_lookahead_time, get_point_and_orientation_on_path_within_distance, interpolate_velocity_between_waypoints, get_two_nearest_waypoint_idx
-=======
 from helpers.waypoints import get_blinker_state_with_lookahead, get_point_and_orientation_on_path_within_distance, interpolate_velocity_between_waypoints, get_two_nearest_waypoint_idx
->>>>>>> d3b2427d
 
 from visualization_msgs.msg import MarkerArray, Marker
 from geometry_msgs.msg import Pose, PoseStamped, TwistStamped
@@ -35,12 +31,8 @@
         self.publish_debug_info = rospy.get_param("~publish_debug_info")
         self.nearest_neighbor_search = rospy.get_param("~nearest_neighbor_search")
         self.braking_safety_distance = rospy.get_param("/planning/braking_safety_distance")
-<<<<<<< HEAD
-        self.speed_deceleration_limit = rospy.get_param("/planning/speed_deceleration_limit")
-=======
         self.waypoint_interval = rospy.get_param("/planning/waypoint_interval")
         self.default_deceleration = rospy.get_param("/planning/default_deceleration")
->>>>>>> d3b2427d
         self.simulate_cmd_delay = rospy.get_param("~simulate_cmd_delay")
 
         # Variables - init
@@ -172,11 +164,7 @@
                 acceleration = 0.0
 
             # blinkers
-<<<<<<< HEAD
-            left_blinker, right_blinker = get_blinker_state_with_lookahead_time(waypoints, bl_front_wp_idx, current_velocity, self.blinker_lookahead_time, self.blinker_lookahead_distance)
-=======
             left_blinker, right_blinker = get_blinker_state_with_lookahead(waypoints, self.waypoint_interval, bl_front_wp_idx, current_velocity, self.blinker_lookahead_time, self.blinker_lookahead_distance)
->>>>>>> d3b2427d
 
             # Publish
             self.publish_vehicle_command(stamp, steering_angle, target_velocity, acceleration, left_blinker, right_blinker)
