--- conflicted
+++ resolved
@@ -4,11 +4,7 @@
 blinker_lookahead_distance: 14.0
 
 pure_pursuit_follower:
-<<<<<<< HEAD
-  planning_time: 1.2
-=======
   lookahead_time: 1.2 # s           # seconds of lookahead for pure pursuit
->>>>>>> d3b2427d
   min_lookahead_distance: 6.0
   simulate_cmd_delay: 0.3           # sec
   nearest_neighbor_search: kd_tree  # kd_tree. ball_tree, brute, auto
