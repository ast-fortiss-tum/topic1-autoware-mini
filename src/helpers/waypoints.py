--- conflicted
+++ resolved
@@ -19,27 +19,17 @@
     else:
         return 0, 0
     
-<<<<<<< HEAD
-def get_blinker_state_with_lookahead_time(waypoints, wp_idx, velocity, lookahead_time, lookahead_distance):
-=======
 def get_blinker_state_with_lookahead(waypoints, waypoint_interval, wp_idx, velocity, lookahead_time, lookahead_distance):
->>>>>>> d3b2427d
     """
     Get blinker state from current idx and look ahead using time.
     Blinker state at current location has priority (turn needs to be properly finished)
     If no blinker in current position then look ahead up to determined time.
     :param waypoints: list of waypoints
-<<<<<<< HEAD
-    :param wp_idx: current waypoint index
-    :param velocity: current velocity (m/s)
-    :param lookahead_time: time to look ahead (s)
-=======
     :param waypoint_interval: waypoint interval in meters
     :param wp_idx: current waypoint index
     :param velocity: current velocity (m/s)
     :param lookahead_time: time to look ahead (s)
     :param lookahead_distance: min distance to look ahead (m)
->>>>>>> d3b2427d
     :return: LampCmd (l, r) included in VehicleCmd
     """
 
@@ -47,13 +37,8 @@
     if waypoints[wp_idx].wpstate.steering_state != WaypointState.STR_STRAIGHT:
         return get_blinker_state(waypoints[wp_idx].wpstate.steering_state)
     else:
-<<<<<<< HEAD
-        # calc how many waypoints to look ahead (assumes waypoint spacing of 1m)
-        wp_lookahead = int(max(velocity * lookahead_time, lookahead_distance))
-=======
         # calc how many waypoints to look ahead
         wp_lookahead = int(max(velocity * lookahead_time, lookahead_distance) / waypoint_interval)
->>>>>>> d3b2427d
 
         # return first WaypointState that is not straight within the lookahead distance
         for i in range(wp_idx, min(wp_idx + wp_lookahead, len(waypoints))):
