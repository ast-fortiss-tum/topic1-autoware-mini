--- conflicted
+++ resolved
@@ -1,8 +1,5 @@
 pyproj >= 2.6.0
-<<<<<<< HEAD
+numpy >= 1.19, < 1.24
+scikit-learn-intelex
 onnxruntime_gpu
-simple-pid
-numpy >= 1.19, < 1.24
-=======
-scikit-learn-intelex
->>>>>>> 4b8a3c0f
+simple-pid